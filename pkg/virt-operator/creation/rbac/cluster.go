--- conflicted
+++ resolved
@@ -40,24 +40,6 @@
 		return 0, err
 	}
 
-<<<<<<< HEAD
-=======
-	core := clientset.CoreV1()
-	sa := newPrivilegedServiceAccount(kv.Namespace)
-	if _, exists, _ := stores.ServiceAccountCache.Get(sa); !exists {
-		expectations.ServiceAccount.RaiseExpectations(kvkey, 1, 0)
-		_, err := core.ServiceAccounts(kv.Namespace).Create(sa)
-		if err != nil {
-			expectations.ServiceAccount.LowerExpectations(kvkey, 1, 0)
-			return objectsAdded, fmt.Errorf("unable to create serviceaccount %+v: %v", sa, err)
-		} else if err == nil {
-			objectsAdded++
-		}
-	} else {
-		log.Log.V(4).Infof("serviceaccount %v already exists", sa.GetName())
-	}
-
->>>>>>> 7be2f0b0
 	rbac := clientset.RbacV1()
 
 	clusterRoles := []*rbacv1.ClusterRole{
